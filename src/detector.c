--- conflicted
+++ resolved
@@ -167,12 +167,6 @@
     //while(i*imgs < N*120){
     while (get_current_batch(net) < net.max_batches) {
         if (l.random && count++ % 10 == 0) {
-<<<<<<< HEAD
-            printf("Resizing\n");
-            float random_val = rand_scale(1.4f);    // *x or /x
-            int dim_w = roundl(random_val*init_w / 32 + 1) * 32;
-            int dim_h = roundl(random_val*init_h / 32 + 1) * 32;
-=======
             float rand_coef = 1.4;
             if (l.random != 1.0) rand_coef = l.random;
             printf("Resizing, random_coef = %.2f \n", rand_coef);
@@ -180,7 +174,6 @@
             int dim_w = roundl(random_val*init_w / net.resize_step + 1) * net.resize_step;
             int dim_h = roundl(random_val*init_h / net.resize_step + 1) * net.resize_step;
             if (random_val < 1 && (dim_w > init_w || dim_h > init_h)) dim_w = init_w, dim_h = init_h;
->>>>>>> 2116cba1
 
             // at the beginning
             if (avg_loss < 0) {
