#include "darknet.h"
#include "network.h"
#include "region_layer.h"
#include "cost_layer.h"
#include "utils.h"
#include "parser.h"
#include "box.h"
#include "demo.h"
#include "option_list.h"

#ifndef __COMPAR_FN_T
#define __COMPAR_FN_T
typedef int (*__compar_fn_t)(const void*, const void*);
#ifdef __USE_GNU
typedef __compar_fn_t comparison_fn_t;
#endif
#endif

#include "http_stream.h"

extern int check_mistakes = 0;

static int coco_ids[] = { 1,2,3,4,5,6,7,8,9,10,11,13,14,15,16,17,18,19,20,21,22,23,24,25,27,28,31,32,33,34,35,36,37,38,39,40,41,42,43,44,46,47,48,49,50,51,52,53,54,55,56,57,58,59,60,61,62,63,64,65,67,70,72,73,74,75,76,77,78,79,80,81,82,84,85,86,87,88,89,90 };

void train_detector(char *datacfg, char *cfgfile, char *weightfile, int *gpus, int ngpus, int clear, int dont_show, int calc_map, int mjpeg_port, int show_imgs, int benchmark_layers)
{
    list *options = read_data_cfg(datacfg);
    char *train_images = option_find_str(options, "train", "data/train.txt");
    char *valid_images = option_find_str(options, "valid", train_images);
    char *backup_directory = option_find_str(options, "backup", "/backup/");

    network net_map;
    if (calc_map) {
        FILE* valid_file = fopen(valid_images, "r");
        if (!valid_file) {
            printf("\n Error: There is no %s file for mAP calculation!\n Don't use -map flag.\n Or set valid=%s in your %s file. \n", valid_images, train_images, datacfg);
            getchar();
            exit(-1);
        }
        else fclose(valid_file);

        cuda_set_device(gpus[0]);
        printf(" Prepare additional network for mAP calculation...\n");
        net_map = parse_network_cfg_custom(cfgfile, 1, 1);
        const int net_classes = net_map.layers[net_map.n - 1].classes;

        int k;  // free memory unnecessary arrays
        for (k = 0; k < net_map.n - 1; ++k) free_layer_custom(net_map.layers[k], 1);

        char *name_list = option_find_str(options, "names", "data/names.list");
        int names_size = 0;
        if (net_classes != names_size) {
            printf(" Error: in the file %s number of names %d that isn't equal to classes=%d in the file %s \n",
                name_list, names_size, net_classes, cfgfile);
            if (net_classes > names_size) getchar();
        }
        free_ptrs((void**)names, net_map.layers[net_map.n - 1].classes);
    }

    srand(time(0));
    char *base = basecfg(cfgfile);
    printf("%s\n", base);
    float avg_loss = -1;
    network* nets = (network*)xcalloc(ngpus, sizeof(network));

    srand(time(0));
    int seed = rand();
    int i;
    for (i = 0; i < ngpus; ++i) {
        srand(seed);
#ifdef GPU
        cuda_set_device(gpus[i]);
#endif
        nets[i] = parse_network_cfg(cfgfile);
        nets[i].benchmark_layers = benchmark_layers;
        if (weightfile) {
            load_weights(&nets[i], weightfile);
        }
        if (clear) *nets[i].seen = 0;
        nets[i].learning_rate *= ngpus;
    }
    srand(time(0));
    network net = nets[0];

    const int actual_batch_size = net.batch * net.subdivisions;
    if (actual_batch_size == 1) {
        printf("\n Error: You set incorrect value batch=1 for Training! You should set batch=64 subdivision=64 \n");
        getchar();
    }
    else if (actual_batch_size < 8) {
        printf("\n Warning: You set batch=%d lower than 64! It is recommended to set batch=64 subdivision=64 \n", actual_batch_size);
    }

    int imgs = net.batch * net.subdivisions * ngpus;
    printf("Learning Rate: %g, Momentum: %g, Decay: %g\n", net.learning_rate, net.momentum, net.decay);
    data train, buffer;

    layer l = net.layers[net.n - 1];

    int classes = l.classes;
    float jitter = l.jitter;

    list *plist = get_paths(train_images);
    int train_images_num = plist->size;
    char **paths = (char **)list_to_array(plist);

    int init_w = net.w;
    int init_h = net.h;
    int iter_save, iter_save_last, iter_map;
    iter_save = get_current_batch(net);
    iter_save_last = get_current_batch(net);
    iter_map = get_current_batch(net);
    float mean_average_precision = -1;
    float best_map = mean_average_precision;

    load_args args = { 0 };
    args.w = net.w;
    args.h = net.h;
    args.c = net.c;
    args.paths = paths;
    args.n = imgs;
    args.m = plist->size;
    args.classes = classes;
    args.flip = net.flip;
    args.jitter = jitter;
    args.num_boxes = l.max_boxes;
    net.num_boxes = args.num_boxes;
    net.train_images_num = train_images_num;
    args.d = &buffer;
    args.type = DETECTION_DATA;
    args.threads = 64;    // 16 or 64

    args.angle = net.angle;
    args.blur = net.blur;
    args.mixup = net.mixup;
    args.exposure = net.exposure;
    args.saturation = net.saturation;
    args.hue = net.hue;
    args.letter_box = net.letter_box;
    if (dont_show && show_imgs) show_imgs = 2;
    args.show_imgs = show_imgs;

#ifdef OPENCV
    args.threads = 6 * ngpus;   // 3 for - Amazon EC2 Tesla V100: p3.2xlarge (8 logical cores) - p3.16xlarge
    //args.threads = 12 * ngpus;    // Ryzen 7 2700X (16 logical cores)
    mat_cv* img = NULL;
    float max_img_loss = 5;
    int number_of_lines = 100;
    int img_size = 1000;
    char windows_name[100];
    sprintf(windows_name, "chart_%s.png", base);
    img = draw_train_chart(windows_name, max_img_loss, net.max_batches, number_of_lines, img_size, dont_show);
#endif    //OPENCV
    if (net.track) {
        args.track = net.track;
        args.augment_speed = net.augment_speed;
        if (net.sequential_subdivisions) args.threads = net.sequential_subdivisions * ngpus;
        else args.threads = net.subdivisions * ngpus;
        args.mini_batch = net.batch / net.time_steps;
        printf("\n Tracking! batch = %d, subdiv = %d, time_steps = %d, mini_batch = %d \n", net.batch, net.subdivisions, net.time_steps, args.mini_batch);
    }
    //printf(" imgs = %d \n", imgs);

    pthread_t load_thread = load_data(args);
    int count = 0;
    //while(i*imgs < N*120){
    while (get_current_batch(net) < net.max_batches) {
        if (l.random && count++ % 10 == 0) {
            printf("Resizing\n");
            float random_val = rand_scale(1.4f);    // *x or /x
            int dim_w = roundl(random_val*init_w / 32 + 1) * 32;
            int dim_h = roundl(random_val*init_h / 32 + 1) * 32;

            // at the beginning
            if (avg_loss < 0) {
                dim_w = roundl(1.4*init_w / 32 + 1) * 32;
                dim_h = roundl(1.4*init_h / 32 + 1) * 32;
            }

            if (dim_w < 32) dim_w = 32;
            if (dim_h < 32) dim_h = 32;

            printf("%d x %d \n", dim_w, dim_h);
            args.w = dim_w;
            args.h = dim_h;

            pthread_join(load_thread, 0);
            train = buffer;
            free_data(train);
            load_thread = load_data(args);

            for (i = 0; i < ngpus; ++i) {
                resize_network(nets + i, dim_w, dim_h);
            }
            net = nets[0];
        }
        double time = what_time_is_it_now();
        pthread_join(load_thread, 0);
        train = buffer;
        if (net.track) {
            net.sequential_subdivisions = get_current_seq_subdivisions(net);
            args.threads = net.sequential_subdivisions * ngpus;
            printf(" sequential_subdivisions = %d, sequence = %d \n", net.sequential_subdivisions, get_sequence_value(net));
        }
        load_thread = load_data(args);

        /*
        int k;
        for(k = 0; k < l.max_boxes; ++k){
        box b = float_to_box(train.y.vals[10] + 1 + k*5);
        if(!b.x) break;
        printf("loaded: %f %f %f %f\n", b.x, b.y, b.w, b.h);
        }
        image im = float_to_image(448, 448, 3, train.X.vals[10]);
        int k;
        for(k = 0; k < l.max_boxes; ++k){
        box b = float_to_box(train.y.vals[10] + 1 + k*5);
        printf("%d %d %d %d\n", truth.x, truth.y, truth.w, truth.h);
        draw_bbox(im, b, 8, 1,0,0);
        }
        save_image(im, "truth11");
        */

        printf("Loaded: %lf seconds\n", (what_time_is_it_now() - time));

        time = what_time_is_it_now();
        float loss = 0;
#ifdef GPU
        if (ngpus == 1) {
            int wait_key = (dont_show) ? 0 : 1;
            loss = train_network_waitkey(net, train, wait_key);
        }
        else {
            loss = train_networks(nets, ngpus, train, 4);
        }
#else
        loss = train_network(net, train);
#endif
        if (avg_loss < 0 || avg_loss != avg_loss) avg_loss = loss;    // if(-inf or nan)
        avg_loss = avg_loss*.9 + loss*.1;

        i = get_current_batch(net);

        int calc_map_for_each = 4 * train_images_num / (net.batch * net.subdivisions);  // calculate mAP for each 4 Epochs
        calc_map_for_each = fmax(calc_map_for_each, 100);
        int next_map_calc = iter_map + calc_map_for_each;
        next_map_calc = fmax(next_map_calc, net.burn_in);
        //next_map_calc = fmax(next_map_calc, 400);
        if (calc_map) {
            printf("\n (next mAP calculation at %d iterations) ", next_map_calc);
            if (mean_average_precision > 0) printf("\n Last accuracy mAP@0.5 = %2.2f %%, best = %2.2f %% ", mean_average_precision * 100, best_map * 100);
        }

        if (net.cudnn_half) {
            if (i < net.burn_in * 3) fprintf(stderr, "\n Tensor Cores are disabled until the first %d iterations are reached.", 3 * net.burn_in);
            else fprintf(stderr, "\n Tensor Cores are used.");
        }
        printf("\n %d: %f, %f avg loss, %f rate, %lf seconds, %d images\n", get_current_batch(net), loss, avg_loss, get_current_rate(net), (what_time_is_it_now() - time), i*imgs);

        int draw_precision = 0;
        if (calc_map && (i >= next_map_calc || i == net.max_batches)) {
            if (l.random) {
                printf("Resizing to initial size: %d x %d \n", init_w, init_h);
                args.w = init_w;
                args.h = init_h;
                pthread_join(load_thread, 0);
                free_data(train);
                train = buffer;
                load_thread = load_data(args);
                int k;
                for (k = 0; k < ngpus; ++k) {
                    resize_network(nets + k, init_w, init_h);
                }
                net = nets[0];
            }

            copy_weights_net(net, &net_map);

            // combine Training and Validation networks
            //network net_combined = combine_train_valid_networks(net, net_map);

            iter_map = i;
            mean_average_precision = validate_detector_map(datacfg, cfgfile, weightfile, 0.25, 0.5, 0, net.letter_box, &net_map);// &net_combined);
            printf("\n mean_average_precision (mAP@0.5) = %f \n", mean_average_precision);
            if (mean_average_precision > best_map) {
                best_map = mean_average_precision;
                printf("New best mAP!\n");
                char buff[256];
                sprintf(buff, "%s/%s_best.weights", backup_directory, base);
                save_weights(net, buff);
            }

            draw_precision = 1;
        }
#ifdef OPENCV
        draw_train_loss(windows_name, img, img_size, avg_loss, max_img_loss, i, net.max_batches, mean_average_precision, draw_precision, "mAP%", dont_show, mjpeg_port);
#endif    // OPENCV

        //if (i % 1000 == 0 || (i < 1000 && i % 100 == 0)) {
        //if (i % 100 == 0) {
        if (i >= (iter_save + 1000) || i % 1000 == 0) {
            iter_save = i;
#ifdef GPU
            if (ngpus != 1) sync_nets(nets, ngpus, 0);
#endif
            char buff[256];
            sprintf(buff, "%s/%s_%d.weights", backup_directory, base, i);
            save_weights(net, buff);
        }

        if (i >= (iter_save_last + 100) || i % 100 == 0) {
            iter_save_last = i;
#ifdef GPU
            if (ngpus != 1) sync_nets(nets, ngpus, 0);
#endif
            char buff[256];
            sprintf(buff, "%s/%s_last.weights", backup_directory, base);
            save_weights(net, buff);
        }
        free_data(train);
    }
#ifdef GPU
    if (ngpus != 1) sync_nets(nets, ngpus, 0);
#endif
    char buff[256];
    sprintf(buff, "%s/%s_final.weights", backup_directory, base);
    save_weights(net, buff);

#ifdef OPENCV
    release_mat(&img);
    destroy_all_windows_cv();
#endif

    // free memory
    pthread_join(load_thread, 0);
    free_data(buffer);

    free(base);
    free(paths);
    free_list_contents(plist);
    free_list(plist);

    free_list_contents_kvp(options);
    free_list(options);

    for (i = 0; i < ngpus; ++i) free_network(nets[i]);
    free(nets);
    //free_network(net);

    if (calc_map) {
        net_map.n = 0;
        free_network(net_map);
    }
}


static int get_coco_image_id(char *filename)
{
    char *p = strrchr(filename, '/');
    char *c = strrchr(filename, '_');
    if (c) p = c;
    return atoi(p + 1);
}

static void print_cocos(FILE *fp, char *image_path, detection *dets, int num_boxes, int classes, int w, int h)
{
    int i, j;
    int image_id = get_coco_image_id(image_path);
    for (i = 0; i < num_boxes; ++i) {
        float xmin = dets[i].bbox.x - dets[i].bbox.w / 2.;
        float xmax = dets[i].bbox.x + dets[i].bbox.w / 2.;
        float ymin = dets[i].bbox.y - dets[i].bbox.h / 2.;
        float ymax = dets[i].bbox.y + dets[i].bbox.h / 2.;

        if (xmin < 0) xmin = 0;
        if (ymin < 0) ymin = 0;
        if (xmax > w) xmax = w;
        if (ymax > h) ymax = h;

        float bx = xmin;
        float by = ymin;
        float bw = xmax - xmin;
        float bh = ymax - ymin;

        for (j = 0; j < classes; ++j) {
            if (dets[i].prob[j] > 0) fprintf(fp, "{\"image_id\":%d, \"category_id\":%d, \"bbox\":[%f, %f, %f, %f], \"score\":%f},\n", image_id, coco_ids[j], bx, by, bw, bh, dets[i].prob[j]);
        }
    }
}

void print_detector_detections(FILE **fps, char *id, detection *dets, int total, int classes, int w, int h)
{
    int i, j;
    for (i = 0; i < total; ++i) {
        float xmin = dets[i].bbox.x - dets[i].bbox.w / 2. + 1;
        float xmax = dets[i].bbox.x + dets[i].bbox.w / 2. + 1;
        float ymin = dets[i].bbox.y - dets[i].bbox.h / 2. + 1;
        float ymax = dets[i].bbox.y + dets[i].bbox.h / 2. + 1;

        if (xmin < 1) xmin = 1;
        if (ymin < 1) ymin = 1;
        if (xmax > w) xmax = w;
        if (ymax > h) ymax = h;

        for (j = 0; j < classes; ++j) {
            if (dets[i].prob[j]) fprintf(fps[j], "%s %f %f %f %f %f\n", id, dets[i].prob[j],
                xmin, ymin, xmax, ymax);
        }
    }
}

void print_imagenet_detections(FILE *fp, int id, detection *dets, int total, int classes, int w, int h)
{
    int i, j;
    for (i = 0; i < total; ++i) {
        float xmin = dets[i].bbox.x - dets[i].bbox.w / 2.;
        float xmax = dets[i].bbox.x + dets[i].bbox.w / 2.;
        float ymin = dets[i].bbox.y - dets[i].bbox.h / 2.;
        float ymax = dets[i].bbox.y + dets[i].bbox.h / 2.;

        if (xmin < 0) xmin = 0;
        if (ymin < 0) ymin = 0;
        if (xmax > w) xmax = w;
        if (ymax > h) ymax = h;

        for (j = 0; j < classes; ++j) {
            int myclass = j;
            if (dets[i].prob[myclass] > 0) fprintf(fp, "%d %d %f %f %f %f %f\n", id, j + 1, dets[i].prob[myclass],
                xmin, ymin, xmax, ymax);
        }
    }
}

static void print_kitti_detections(FILE **fps, char *id, detection *dets, int total, int classes, int w, int h, char *outfile, char *prefix)
{
    char *kitti_ids[] = { "car", "pedestrian", "cyclist" };
    FILE *fpd = 0;
    char buffd[1024];
    snprintf(buffd, 1024, "%s/%s/data/%s.txt", prefix, outfile, id);

    fpd = fopen(buffd, "w");
    int i, j;
    for (i = 0; i < total; ++i)
    {
        float xmin = dets[i].bbox.x - dets[i].bbox.w / 2.;
        float xmax = dets[i].bbox.x + dets[i].bbox.w / 2.;
        float ymin = dets[i].bbox.y - dets[i].bbox.h / 2.;
        float ymax = dets[i].bbox.y + dets[i].bbox.h / 2.;

        if (xmin < 0) xmin = 0;
        if (ymin < 0) ymin = 0;
        if (xmax > w) xmax = w;
        if (ymax > h) ymax = h;

        for (j = 0; j < classes; ++j)
        {
            //if (dets[i].prob[j]) fprintf(fpd, "%s 0 0 0 %f %f %f %f -1 -1 -1 -1 0 0 0 %f\n", kitti_ids[j], xmin, ymin, xmax, ymax, dets[i].prob[j]);
            if (dets[i].prob[j]) fprintf(fpd, "%s -1 -1 -10 %f %f %f %f -1 -1 -1 -1000 -1000 -1000 -10 %f\n", kitti_ids[j], xmin, ymin, xmax, ymax, dets[i].prob[j]);
        }
    }
    fclose(fpd);
}

static void eliminate_bdd(char *buf, char *a)
{
    int n = 0;
    int i, k;
    for (i = 0; buf[i] != '\0'; i++)
    {
        if (buf[i] == a[n])
        {
            k = i;
            while (buf[i] == a[n])
            {
                if (a[++n] == '\0')
                {
                    for (k; buf[k + n] != '\0'; k++)
                    {
                        buf[k] = buf[k + n];
                    }
                    buf[k] = '\0';
                    break;
                }
                i++;
            }
            n = 0; i--;
        }
    }
}

static void get_bdd_image_id(char *filename)
{
    char *p = strrchr(filename, '/');
    eliminate_bdd(p, ".jpg");
    eliminate_bdd(p, "/");
    strcpy(filename, p);
}

static void print_bdd_detections(FILE *fp, char *image_path, detection *dets, int num_boxes, int classes, int w, int h)
{
    char *bdd_ids[] = { "bike" , "bus" , "car" , "motor" ,"person", "rider", "traffic light", "traffic sign", "train", "truck" };
    get_bdd_image_id(image_path);
    int i, j;

    for (i = 0; i < num_boxes; ++i)
    {
        float xmin = dets[i].bbox.x - dets[i].bbox.w / 2.;
        float xmax = dets[i].bbox.x + dets[i].bbox.w / 2.;
        float ymin = dets[i].bbox.y - dets[i].bbox.h / 2.;
        float ymax = dets[i].bbox.y + dets[i].bbox.h / 2.;

        if (xmin < 0) xmin = 0;
        if (ymin < 0) ymin = 0;
        if (xmax > w) xmax = w;
        if (ymax > h) ymax = h;

        float bx1 = xmin;
        float by1 = ymin;
        float bx2 = xmax;
        float by2 = ymax;

        for (j = 0; j < classes; ++j)
        {
            if (dets[i].prob[j])
            {
                fprintf(fp, "\t{\n\t\t\"name\":\"%s\",\n\t\t\"category\":\"%s\",\n\t\t\"bbox\":[%f, %f, %f, %f],\n\t\t\"score\":%f\n\t},\n", image_path, bdd_ids[j], bx1, by1, bx2, by2, dets[i].prob[j]);
            }
        }
    }
}

void validate_detector(char *datacfg, char *cfgfile, char *weightfile, char *outfile)
{
    int j;
    list *options = read_data_cfg(datacfg);
    char *valid_images = option_find_str(options, "valid", "data/train.list");
    char *name_list = option_find_str(options, "names", "data/names.list");
    char *prefix = option_find_str(options, "results", "results");
    char **names = get_labels(name_list);
    char *mapf = option_find_str(options, "map", 0);
    int *map = 0;
    if (mapf) map = read_map(mapf);

    network net = parse_network_cfg_custom(cfgfile, 1, 1);    // set batch=1
    if (weightfile) {
        load_weights(&net, weightfile);
    }
    //set_batch_network(&net, 1);
    fprintf(stderr, "Learning Rate: %g, Momentum: %g, Decay: %g\n", net.learning_rate, net.momentum, net.decay);
    srand(time(0));

    list *plist = get_paths(valid_images);
    char **paths = (char **)list_to_array(plist);

    layer l = net.layers[net.n - 1];
    int classes = l.classes;

    char buff[1024];
    char *type = option_find_str(options, "eval", "voc");
    FILE *fp = 0;
    FILE **fps = 0;
    int coco = 0;
    int imagenet = 0;
    int bdd = 0;
    int kitti = 0;

    if (0 == strcmp(type, "coco")) {
        if (!outfile) outfile = "coco_results";
        snprintf(buff, 1024, "%s/%s.json", prefix, outfile);
        fp = fopen(buff, "w");
        fprintf(fp, "[\n");
        coco = 1;
    }
    else if (0 == strcmp(type, "bdd")) {
        if (!outfile) outfile = "bdd_results";
        snprintf(buff, 1024, "%s/%s.json", prefix, outfile);
        fp = fopen(buff, "w");
        fprintf(fp, "[\n");
        bdd = 1;
    }
    else if (0 == strcmp(type, "kitti")) {
        char buff2[1024];
        if (!outfile) outfile = "kitti_results";
        printf("%s\n", outfile);
        snprintf(buff, 1024, "%s/%s", prefix, outfile);
        int mkd = make_directory(buff, 0777);
        snprintf(buff2, 1024, "%s/%s/data", prefix, outfile);
        int mkd2 = make_directory(buff2, 0777);
        kitti = 1;
    }
    else if (0 == strcmp(type, "imagenet")) {
        if (!outfile) outfile = "imagenet-detection";
        snprintf(buff, 1024, "%s/%s.txt", prefix, outfile);
        fp = fopen(buff, "w");
        imagenet = 1;
        classes = 200;
    }
    else {
        if (!outfile) outfile = "comp4_det_test_";
<<<<<<< HEAD
        fps = (FILE**)xcalloc(classes, sizeof(FILE*));
=======
        fps = (FILE**) calloc(classes, sizeof(FILE *));
>>>>>>> e6250662
        for (j = 0; j < classes; ++j) {
            snprintf(buff, 1024, "%s/%s%s.txt", prefix, outfile, names[j]);
            fps[j] = fopen(buff, "w");
        }
    }


    int m = plist->size;
    int i = 0;
    int t;

    float thresh = .005;
    float nms = .45;

    int nthreads = 4;
    if (m < 4) nthreads = m;
    image* val = (image*)xcalloc(nthreads, sizeof(image));
    image* val_resized = (image*)xcalloc(nthreads, sizeof(image));
    image* buf = (image*)xcalloc(nthreads, sizeof(image));
    image* buf_resized = (image*)xcalloc(nthreads, sizeof(image));
    pthread_t* thr = (pthread_t*)xcalloc(nthreads, sizeof(pthread_t));

    load_args args = { 0 };
    args.w = net.w;
    args.h = net.h;
    args.c = net.c;
    args.type = IMAGE_DATA;
    //args.type = LETTERBOX_DATA;

    for (t = 0; t < nthreads; ++t) {
        args.path = paths[i + t];
        args.im = &buf[t];
        args.resized = &buf_resized[t];
        thr[t] = load_data_in_thread(args);
    }
    time_t start = time(0);
    for (i = nthreads; i < m + nthreads; i += nthreads) {
        fprintf(stderr, "%d\n", i);
        for (t = 0; t < nthreads && i + t - nthreads < m; ++t) {
            pthread_join(thr[t], 0);
            val[t] = buf[t];
            val_resized[t] = buf_resized[t];
        }
        for (t = 0; t < nthreads && i + t < m; ++t) {
            args.path = paths[i + t];
            args.im = &buf[t];
            args.resized = &buf_resized[t];
            thr[t] = load_data_in_thread(args);
        }
        for (t = 0; t < nthreads && i + t - nthreads < m; ++t) {
            char *path = paths[i + t - nthreads];
            char *id = basecfg(path);
            float *X = val_resized[t].data;
            network_predict(net, X);
            int w = val[t].w;
            int h = val[t].h;
            int nboxes = 0;
            int letterbox = (args.type == LETTERBOX_DATA);
            detection *dets = get_network_boxes(&net, w, h, thresh, .5, map, 0, &nboxes, letterbox);
<<<<<<< HEAD
            if (nms > 0) do_nms_sort(dets, nboxes, classes, nms);
=======
            if (nms) {
                if (l.nms_kind == DEFAULT_NMS) do_nms_sort(dets, nboxes, l.classes, nms);
                else diounms_sort(dets, nboxes, l.classes, nms, l.nms_kind, l.beta_nms);
            }

>>>>>>> e6250662
            if (coco) {
                print_cocos(fp, path, dets, nboxes, classes, w, h);
            }
            else if (imagenet) {
                print_imagenet_detections(fp, i + t - nthreads + 1, dets, nboxes, classes, w, h);
            }
            else if (bdd) {
                print_bdd_detections(fp, path, dets, nboxes, classes, w, h);
            }
            else if (kitti) {
                print_kitti_detections(fps, id, dets, nboxes, classes, w, h, outfile, prefix);
            }
            else {
                print_detector_detections(fps, id, dets, nboxes, classes, w, h);
            }

            free_detections(dets, nboxes);
            free(id);
            free_image(val[t]);
            free_image(val_resized[t]);
        }
    }
    free(buf);
    free(buf_resized);
    free(val);
    free(val_resized);
    for (j = 0; j < classes; ++j) {
        if (fps) fclose(fps[j]);
    }
<<<<<<< HEAD
    if(fps) {
      free(fps);
    }
    for (t = 0; t < nthreads; ++t) {
        pthread_join(thr[t], 0);
    }
    free(thr);
=======
    if (fps) free(fps);
>>>>>>> e6250662
    if (coco) {
#ifdef WIN32
        fseek(fp, -3, SEEK_CUR);
#else
        fseek(fp, -2, SEEK_CUR);
#endif
        fprintf(fp, "\n]\n");
    }

    if (bdd) {
#ifdef WIN32
        fseek(fp, -3, SEEK_CUR);
#else
        fseek(fp, -2, SEEK_CUR);
#endif
        fprintf(fp, "\n]\n");
        fclose(fp);
    }
<<<<<<< HEAD
    fprintf(stderr, "Total Detection Time: %ld Seconds\n", time(0) - start);
=======

    if (fp) fclose(fp);

    if (val) free(val);
    if (val_resized) free(val_resized);
    if (thr) free(thr);
    if (buf) free(buf);
    if (buf_resized) free(buf_resized);

    fprintf(stderr, "Total Detection Time: %f Seconds\n", (double)time(0) - start);
>>>>>>> e6250662
}

void validate_detector_recall(char *datacfg, char *cfgfile, char *weightfile)
{
    network net = parse_network_cfg_custom(cfgfile, 1, 1);    // set batch=1
    if (weightfile) {
        load_weights(&net, weightfile);
    }
    //set_batch_network(&net, 1);
    fuse_conv_batchnorm(net);
    srand(time(0));

    //list *plist = get_paths("data/coco_val_5k.list");
    list *options = read_data_cfg(datacfg);
    char *valid_images = option_find_str(options, "valid", "data/train.txt");
    list *plist = get_paths(valid_images);
    char **paths = (char **)list_to_array(plist);

    //layer l = net.layers[net.n - 1];

    int j, k;

    int m = plist->size;
    int i = 0;

    float thresh = .001;
    float iou_thresh = .5;
    float nms = .4;

    int total = 0;
    int correct = 0;
    int proposals = 0;
    float avg_iou = 0;

    for (i = 0; i < m; ++i) {
        char *path = paths[i];
        image orig = load_image(path, 0, 0, net.c);
        image sized = resize_image(orig, net.w, net.h);
        char *id = basecfg(path);
        network_predict(net, sized.data);
        int nboxes = 0;
        int letterbox = 0;
        detection *dets = get_network_boxes(&net, sized.w, sized.h, thresh, .5, 0, 1, &nboxes, letterbox);
        if (nms) do_nms_obj(dets, nboxes, 1, nms);

        char labelpath[4096];
        replace_image_to_label(path, labelpath);

        int num_labels = 0;
        box_label *truth = read_boxes(labelpath, &num_labels);
        for (k = 0; k < nboxes; ++k) {
            if (dets[k].objectness > thresh) {
                ++proposals;
            }
        }
        for (j = 0; j < num_labels; ++j) {
            ++total;
            box t = { truth[j].x, truth[j].y, truth[j].w, truth[j].h };
            float best_iou = 0;
            for (k = 0; k < nboxes; ++k) {
                float iou = box_iou(dets[k].bbox, t);
                if (dets[k].objectness > thresh && iou > best_iou) {
                    best_iou = iou;
                }
            }
            avg_iou += best_iou;
            if (best_iou > iou_thresh) {
                ++correct;
            }
        }
        //fprintf(stderr, " %s - %s - ", paths[i], labelpath);
        fprintf(stderr, "%5d %5d %5d\tRPs/Img: %.2f\tIOU: %.2f%%\tRecall:%.2f%%\n", i, correct, total, (float)proposals / (i + 1), avg_iou * 100 / total, 100.*correct / total);
        free(id);
        free_image(orig);
        free_image(sized);
    }
}

typedef struct {
    box b;
    float p;
    int class_id;
    int image_index;
    int truth_flag;
    int unique_truth_index;
} box_prob;

int detections_comparator(const void *pa, const void *pb)
{
    box_prob a = *(const box_prob *)pa;
    box_prob b = *(const box_prob *)pb;
    float diff = a.p - b.p;
    if (diff < 0) return 1;
    else if (diff > 0) return -1;
    return 0;
}

float validate_detector_map(char *datacfg, char *cfgfile, char *weightfile, float thresh_calc_avg_iou, const float iou_thresh, const int map_points, int letter_box, network *existing_net)
{
    int j;
    list *options = read_data_cfg(datacfg);
    char *valid_images = option_find_str(options, "valid", "data/train.txt");
    char *difficult_valid_images = option_find_str(options, "difficult", NULL);
    char *name_list = option_find_str(options, "names", "data/names.list");
    int names_size = 0;
    char **names = get_labels_custom(name_list, &names_size); //get_labels(name_list);
    //char *mapf = option_find_str(options, "map", 0);
    //int *map = 0;
    //if (mapf) map = read_map(mapf);
    FILE* reinforcement_fd = NULL;

    network net;
    //int initial_batch;
    if (existing_net) {
        char *train_images = option_find_str(options, "train", "data/train.txt");
        valid_images = option_find_str(options, "valid", train_images);
        net = *existing_net;
        remember_network_recurrent_state(*existing_net);
        free_network_recurrent_state(*existing_net);
    }
    else {
        net = parse_network_cfg_custom(cfgfile, 1, 1);    // set batch=1
        if (weightfile) {
            load_weights(&net, weightfile);
        }
        //set_batch_network(&net, 1);
        fuse_conv_batchnorm(net);
        calculate_binary_weights(net);
    }
    if (net.layers[net.n - 1].classes != names_size) {
        printf(" Error: in the file %s number of names %d that isn't equal to classes=%d in the file %s \n",
            name_list, names_size, net.layers[net.n - 1].classes, cfgfile);
        getchar();
    }
    srand(time(0));
    printf("\n calculation mAP (mean average precision)...\n");

    list *plist = get_paths(valid_images);
    char **paths = (char **)list_to_array(plist);

    char **paths_dif = NULL;
    if (difficult_valid_images) {
        list *plist_dif = get_paths(difficult_valid_images);
        paths_dif = (char **)list_to_array(plist_dif);
    }


    layer l = net.layers[net.n - 1];
    int classes = l.classes;

    int m = plist->size;
    int i = 0;
    int t;

    const float thresh = .005;
    const float nms = .45;
    //const float iou_thresh = 0.5;

    int nthreads = 4;
    if (m < 4) nthreads = m;
    image* val = (image*)xcalloc(nthreads, sizeof(image));
    image* val_resized = (image*)xcalloc(nthreads, sizeof(image));
    image* buf = (image*)xcalloc(nthreads, sizeof(image));
    image* buf_resized = (image*)xcalloc(nthreads, sizeof(image));
    pthread_t* thr = (pthread_t*)xcalloc(nthreads, sizeof(pthread_t));

    load_args args = { 0 };
    args.w = net.w;
    args.h = net.h;
    args.c = net.c;
    if (letter_box) args.type = LETTERBOX_DATA;
    else args.type = IMAGE_DATA;

    //const float thresh_calc_avg_iou = 0.24;
    float avg_iou = 0;
    int tp_for_thresh = 0;
    int fp_for_thresh = 0;

    box_prob* detections = (box_prob*)xcalloc(1, sizeof(box_prob));
    int detections_count = 0;
    int unique_truth_count = 0;

    int* truth_classes_count = (int*)xcalloc(classes, sizeof(int));

    // For multi-class precision and recall computation
    float *avg_iou_per_class = (float*)xcalloc(classes, sizeof(float));
    int *tp_for_thresh_per_class = (int*)xcalloc(classes, sizeof(int));
    int *fp_for_thresh_per_class = (int*)xcalloc(classes, sizeof(int));

    for (t = 0; t < nthreads; ++t) {
        args.path = paths[i + t];
        args.im = &buf[t];
        args.resized = &buf_resized[t];
        thr[t] = load_data_in_thread(args);
    }
    time_t start = time(0);
    for (i = nthreads; i < m + nthreads; i += nthreads) {
        fprintf(stderr, "\r%d", i);
        for (t = 0; t < nthreads && i + t - nthreads < m; ++t) {
            pthread_join(thr[t], 0);
            val[t] = buf[t];
            val_resized[t] = buf_resized[t];
        }
        for (t = 0; t < nthreads && i + t < m; ++t) {
            args.path = paths[i + t];
            args.im = &buf[t];
            args.resized = &buf_resized[t];
            thr[t] = load_data_in_thread(args);
        }
        for (t = 0; t < nthreads && i + t - nthreads < m; ++t) {
            const int image_index = i + t - nthreads;
            char *path = paths[image_index];
            char *id = basecfg(path);
            float *X = val_resized[t].data;
            network_predict(net, X);

            int nboxes = 0;
            float hier_thresh = 0;
            detection *dets;
            if (args.type == LETTERBOX_DATA) {
                dets = get_network_boxes(&net, val[t].w, val[t].h, thresh, hier_thresh, 0, 1, &nboxes, letter_box);
            }
            else {
                dets = get_network_boxes(&net, 1, 1, thresh, hier_thresh, 0, 0, &nboxes, letter_box);
            }
            //detection *dets = get_network_boxes(&net, val[t].w, val[t].h, thresh, hier_thresh, 0, 1, &nboxes, letter_box); // for letter_box=1
            if (nms) {
                if (l.nms_kind == DEFAULT_NMS) do_nms_sort(dets, nboxes, l.classes, nms);
                else diounms_sort(dets, nboxes, l.classes, nms, l.nms_kind, l.beta_nms);
            }
            //if (nms) do_nms_obj(dets, nboxes, l.classes, nms);

            char labelpath[4096];
            replace_image_to_label(path, labelpath);
            int num_labels = 0;
            box_label *truth = read_boxes(labelpath, &num_labels);
            int j;
            for (j = 0; j < num_labels; ++j) {
                truth_classes_count[truth[j].id]++;
            }

            // difficult
            box_label *truth_dif = NULL;
            int num_labels_dif = 0;
            if (paths_dif)
            {
                char *path_dif = paths_dif[image_index];

                char labelpath_dif[4096];
                replace_image_to_label(path_dif, labelpath_dif);

                truth_dif = read_boxes(labelpath_dif, &num_labels_dif);
            }

            const int checkpoint_detections_count = detections_count;

            int i;
            for (i = 0; i < nboxes; ++i) {

                int class_id;
                for (class_id = 0; class_id < classes; ++class_id) {
                    float prob = dets[i].prob[class_id];
                    if (prob > 0) {
                        detections_count++;
                        detections = (box_prob*)xrealloc(detections, detections_count * sizeof(box_prob));
                        detections[detections_count - 1].b = dets[i].bbox;
                        detections[detections_count - 1].p = prob;
                        detections[detections_count - 1].image_index = image_index;
                        detections[detections_count - 1].class_id = class_id;
                        detections[detections_count - 1].truth_flag = 0;
                        detections[detections_count - 1].unique_truth_index = -1;

                        int truth_index = -1;
                        float max_iou = 0;
                        for (j = 0; j < num_labels; ++j)
                        {
                            box t = { truth[j].x, truth[j].y, truth[j].w, truth[j].h };
                            //printf(" IoU = %f, prob = %f, class_id = %d, truth[j].id = %d \n",
                            //    box_iou(dets[i].bbox, t), prob, class_id, truth[j].id);
                            float current_iou = box_iou(dets[i].bbox, t);
                            if (current_iou > iou_thresh && class_id == truth[j].id) {
                                if (current_iou > max_iou) {
                                    max_iou = current_iou;
                                    truth_index = unique_truth_count + j;
                                }
                            }
                        }

                        // best IoU
                        if (truth_index > -1) {
                            detections[detections_count - 1].truth_flag = 1;
                            detections[detections_count - 1].unique_truth_index = truth_index;
                        }
                        else {
                            // if object is difficult then remove detection
                            for (j = 0; j < num_labels_dif; ++j) {
                                box t = { truth_dif[j].x, truth_dif[j].y, truth_dif[j].w, truth_dif[j].h };
                                float current_iou = box_iou(dets[i].bbox, t);
                                if (current_iou > iou_thresh && class_id == truth_dif[j].id) {
                                    --detections_count;
                                    break;
                                }
                            }
                        }

                        // calc avg IoU, true-positives, false-positives for required Threshold
                        if (prob > thresh_calc_avg_iou) {
                            int z, found = 0;
                            for (z = checkpoint_detections_count; z < detections_count - 1; ++z) {
                                if (detections[z].unique_truth_index == truth_index) {
                                    found = 1; break;
                                }
                            }

                            if (truth_index > -1 && found == 0) {
                                avg_iou += max_iou;
                                ++tp_for_thresh;
                                avg_iou_per_class[class_id] += max_iou;
                                tp_for_thresh_per_class[class_id]++;
                            }
                            else{
                                fp_for_thresh++;
                                fp_for_thresh_per_class[class_id]++;
                            }
                        }
                    }
                }
            }

            unique_truth_count += num_labels;

            //static int previous_errors = 0;
            //int total_errors = fp_for_thresh + (unique_truth_count - tp_for_thresh);
            //int errors_in_this_image = total_errors - previous_errors;
            //previous_errors = total_errors;
            //if(reinforcement_fd == NULL) reinforcement_fd = fopen("reinforcement.txt", "wb");
            //char buff[1000];
            //sprintf(buff, "%s\n", path);
            //if(errors_in_this_image > 0) fwrite(buff, sizeof(char), strlen(buff), reinforcement_fd);

            free_detections(dets, nboxes);
            free(id);
            free_image(val[t]);
            free_image(val_resized[t]);
        }
    }
    free(val);
    free(val_resized);
    for (t = 0; t < nthreads; ++t) {
        pthread_join(thr[t], 0);
    }
    free(thr);

    if ((tp_for_thresh + fp_for_thresh) > 0)
        avg_iou = avg_iou / (tp_for_thresh + fp_for_thresh);

    int class_id;
    for(class_id = 0; class_id < classes; class_id++){
        if ((tp_for_thresh_per_class[class_id] + fp_for_thresh_per_class[class_id]) > 0)
            avg_iou_per_class[class_id] = avg_iou_per_class[class_id] / (tp_for_thresh_per_class[class_id] + fp_for_thresh_per_class[class_id]);
    }

    // SORT(detections)
    qsort(detections, detections_count, sizeof(box_prob), detections_comparator);

    typedef struct {
        double precision;
        double recall;
        int tp, fp, fn;
    } pr_t;

    // for PR-curve
    pr_t** pr = (pr_t**)xcalloc(classes, sizeof(pr_t*));
    for (i = 0; i < classes; ++i) {
        pr[i] = (pr_t*)xcalloc(detections_count, sizeof(pr_t));
    }
    printf("\n detections_count = %d, unique_truth_count = %d  \n", detections_count, unique_truth_count);


    int* detection_per_class_count = (int*)xcalloc(classes, sizeof(int));
    for (j = 0; j < detections_count; ++j) {
        detection_per_class_count[detections[j].class_id]++;
    }

    int* truth_flags = (int*)xcalloc(unique_truth_count, sizeof(int));

    int rank;
    for (rank = 0; rank < detections_count; ++rank) {
        if (rank % 100 == 0)
            printf(" rank = %d of ranks = %d \r", rank, detections_count);

        if (rank > 0) {
            int class_id;
            for (class_id = 0; class_id < classes; ++class_id) {
                pr[class_id][rank].tp = pr[class_id][rank - 1].tp;
                pr[class_id][rank].fp = pr[class_id][rank - 1].fp;
            }
        }

        box_prob d = detections[rank];
        // if (detected && isn't detected before)
        if (d.truth_flag == 1) {
            if (truth_flags[d.unique_truth_index] == 0)
            {
                truth_flags[d.unique_truth_index] = 1;
                pr[d.class_id][rank].tp++;    // true-positive
            } else
                pr[d.class_id][rank].fp++;
        }
        else {
            pr[d.class_id][rank].fp++;    // false-positive
        }

        for (i = 0; i < classes; ++i)
        {
            const int tp = pr[i][rank].tp;
            const int fp = pr[i][rank].fp;
            const int fn = truth_classes_count[i] - tp;    // false-negative = objects - true-positive
            pr[i][rank].fn = fn;

            if ((tp + fp) > 0) pr[i][rank].precision = (double)tp / (double)(tp + fp);
            else pr[i][rank].precision = 0;

            if ((tp + fn) > 0) pr[i][rank].recall = (double)tp / (double)(tp + fn);
            else pr[i][rank].recall = 0;

            if (rank == (detections_count - 1) && detection_per_class_count[i] != (tp + fp)) {    // check for last rank
                    printf(" class_id: %d - detections = %d, tp+fp = %d, tp = %d, fp = %d \n", i, detection_per_class_count[i], tp+fp, tp, fp);
            }
        }
    }

    free(truth_flags);


    double mean_average_precision = 0;

    for (i = 0; i < classes; ++i) {
        double avg_precision = 0;

        // MS COCO - uses 101-Recall-points on PR-chart.
        // PascalVOC2007 - uses 11-Recall-points on PR-chart.
        // PascalVOC2010-2012 - uses Area-Under-Curve on PR-chart.
        // ImageNet - uses Area-Under-Curve on PR-chart.

        // correct mAP calculation: ImageNet, PascalVOC 2010-2012
        if (map_points == 0)
        {
            double last_recall = pr[i][detections_count - 1].recall;
            double last_precision = pr[i][detections_count - 1].precision;
            for (rank = detections_count - 2; rank >= 0; --rank)
            {
                double delta_recall = last_recall - pr[i][rank].recall;
                last_recall = pr[i][rank].recall;

                if (pr[i][rank].precision > last_precision) {
                    last_precision = pr[i][rank].precision;
                }

                avg_precision += delta_recall * last_precision;
            }
        }
        // MSCOCO - 101 Recall-points, PascalVOC - 11 Recall-points
        else
        {
            int point;
            for (point = 0; point < map_points; ++point) {
                double cur_recall = point * 1.0 / (map_points-1);
                double cur_precision = 0;
                for (rank = 0; rank < detections_count; ++rank)
                {
                    if (pr[i][rank].recall >= cur_recall) {    // > or >=
                        if (pr[i][rank].precision > cur_precision) {
                            cur_precision = pr[i][rank].precision;
                        }
                    }
                }
                //printf("class_id = %d, point = %d, cur_recall = %.4f, cur_precision = %.4f \n", i, point, cur_recall, cur_precision);

                avg_precision += cur_precision;
            }
            avg_precision = avg_precision / map_points;
        }

        printf("class_id = %d, name = %s, ap = %2.2f%%   \t (TP = %d, FP = %d) \n",
            i, names[i], avg_precision * 100, tp_for_thresh_per_class[i], fp_for_thresh_per_class[i]);

        float class_precision = (float)tp_for_thresh_per_class[i] / ((float)tp_for_thresh_per_class[i] + (float)fp_for_thresh_per_class[i]);
        float class_recall = (float)tp_for_thresh_per_class[i] / ((float)tp_for_thresh_per_class[i] + (float)(truth_classes_count[i] - tp_for_thresh_per_class[i]));
        //printf("Precision = %1.2f, Recall = %1.2f, avg IOU = %2.2f%% \n\n", class_precision, class_recall, avg_iou_per_class[i]);

        mean_average_precision += avg_precision;
    }

    const float cur_precision = (float)tp_for_thresh / ((float)tp_for_thresh + (float)fp_for_thresh);
    const float cur_recall = (float)tp_for_thresh / ((float)tp_for_thresh + (float)(unique_truth_count - tp_for_thresh));
    const float f1_score = 2.F * cur_precision * cur_recall / (cur_precision + cur_recall);
    printf("\n for conf_thresh = %1.2f, precision = %1.2f, recall = %1.2f, F1-score = %1.2f \n",
        thresh_calc_avg_iou, cur_precision, cur_recall, f1_score);

    printf(" for conf_thresh = %0.2f, TP = %d, FP = %d, FN = %d, average IoU = %2.2f %% \n",
        thresh_calc_avg_iou, tp_for_thresh, fp_for_thresh, unique_truth_count - tp_for_thresh, avg_iou * 100);

    mean_average_precision = mean_average_precision / classes;
    printf("\n IoU threshold = %2.0f %%, ", iou_thresh * 100);
    if (map_points) printf("used %d Recall-points \n", map_points);
    else printf("used Area-Under-Curve for each unique Recall \n");

    printf(" mean average precision (mAP@%0.2f) = %f, or %2.2f %% \n", iou_thresh, mean_average_precision, mean_average_precision * 100);

    for (i = 0; i < classes; ++i) {
        free(pr[i]);
    }
    free(pr);
    free(detections);
    free(truth_classes_count);
    free(detection_per_class_count);

    free(avg_iou_per_class);
    free(tp_for_thresh_per_class);
    free(fp_for_thresh_per_class);

    fprintf(stderr, "Total Detection Time: %ld Seconds\n", time(0) - start);
    printf("\nSet -points flag:\n");
    printf(" `-points 101` for MS COCO \n");
    printf(" `-points 11` for PascalVOC 2007 (uncomment `difficult` in voc.data) \n");
    printf(" `-points 0` (AUC) for ImageNet, PascalVOC 2010-2012, your custom dataset\n");
    if (reinforcement_fd != NULL) fclose(reinforcement_fd);

    // free memory
    free_ptrs((void**)names, net.layers[net.n - 1].classes);
    free_list_contents_kvp(options);
    free_list(options);

    if (existing_net) {
        //set_batch_network(&net, initial_batch);
        //free_network_recurrent_state(*existing_net);
        restore_network_recurrent_state(*existing_net);
        //randomize_network_recurrent_state(*existing_net);
    }
    else {
        free_network(net);
    }
    if (val) free(val);
    if (val_resized) free(val_resized);
    if (thr) free(thr);
    if (buf) free(buf);
    if (buf_resized) free(buf_resized);

    return mean_average_precision;
}

typedef struct {
    float w, h;
} anchors_t;

int anchors_comparator(const void *pa, const void *pb)
{
    anchors_t a = *(const anchors_t *)pa;
    anchors_t b = *(const anchors_t *)pb;
    float diff = b.w*b.h - a.w*a.h;
    if (diff < 0) return 1;
    else if (diff > 0) return -1;
    return 0;
}

int anchors_data_comparator(const float **pa, const float **pb)
{
    float *a = (float *)*pa;
    float *b = (float *)*pb;
    float diff = b[0] * b[1] - a[0] * a[1];
    if (diff < 0) return 1;
    else if (diff > 0) return -1;
    return 0;
}


void calc_anchors(char *datacfg, int num_of_clusters, int width, int height, int show)
{
    printf("\n num_of_clusters = %d, width = %d, height = %d \n", num_of_clusters, width, height);
    if (width < 0 || height < 0) {
        printf("Usage: darknet detector calc_anchors data/voc.data -num_of_clusters 9 -width 416 -height 416 \n");
        printf("Error: set width and height \n");
        return;
    }

    //float pointsdata[] = { 1,1, 2,2, 6,6, 5,5, 10,10 };
    float* rel_width_height_array = (float*)xcalloc(1000, sizeof(float));


    list *options = read_data_cfg(datacfg);
    char *train_images = option_find_str(options, "train", "data/train.list");
    list *plist = get_paths(train_images);
    int number_of_images = plist->size;
    char **paths = (char **)list_to_array(plist);

    srand(time(0));
    int number_of_boxes = 0;
    printf(" read labels from %d images \n", number_of_images);

    int i, j;
    for (i = 0; i < number_of_images; ++i) {
        char *path = paths[i];
        char labelpath[4096];
        replace_image_to_label(path, labelpath);

        int num_labels = 0;
        box_label *truth = read_boxes(labelpath, &num_labels);
        //printf(" new path: %s \n", labelpath);
        char buff[6144];
        for (j = 0; j < num_labels; ++j)
        {
            if (truth[j].x > 1 || truth[j].x <= 0 || truth[j].y > 1 || truth[j].y <= 0 ||
                truth[j].w > 1 || truth[j].w <= 0 || truth[j].h > 1 || truth[j].h <= 0)
            {
                printf("\n\nWrong label: %s - j = %d, x = %f, y = %f, width = %f, height = %f \n",
                    labelpath, j, truth[j].x, truth[j].y, truth[j].w, truth[j].h);
                sprintf(buff, "echo \"Wrong label: %s - j = %d, x = %f, y = %f, width = %f, height = %f\" >> bad_label.list",
                    labelpath, j, truth[j].x, truth[j].y, truth[j].w, truth[j].h);
                system(buff);
                if (check_mistakes) getchar();
            }
            number_of_boxes++;
            rel_width_height_array = (float*)xrealloc(rel_width_height_array, 2 * number_of_boxes * sizeof(float));
            if (!rel_width_height_array) {
              error("realloc failed");
            }
            rel_width_height_array[number_of_boxes * 2 - 2] = truth[j].w * width;
            rel_width_height_array[number_of_boxes * 2 - 1] = truth[j].h * height;
            printf("\r loaded \t image: %d \t box: %d", i + 1, number_of_boxes);
        }
    }
    printf("\n all loaded. \n");
    printf("\n calculating k-means++ ...");

    matrix boxes_data;
    model anchors_data;
    boxes_data = make_matrix(number_of_boxes, 2);

    printf("\n");
    for (i = 0; i < number_of_boxes; ++i) {
        boxes_data.vals[i][0] = rel_width_height_array[i * 2];
        boxes_data.vals[i][1] = rel_width_height_array[i * 2 + 1];
        //if (w > 410 || h > 410) printf("i:%d,  w = %f, h = %f \n", i, w, h);
    }

    // Is used: distance(box, centroid) = 1 - IoU(box, centroid)

    // K-means
    anchors_data = do_kmeans(boxes_data, num_of_clusters);

    qsort((void*)anchors_data.centers.vals, num_of_clusters, 2 * sizeof(float), (__compar_fn_t)anchors_data_comparator);

    //gen_anchors.py = 1.19, 1.99, 2.79, 4.60, 4.53, 8.92, 8.06, 5.29, 10.32, 10.66
    //float orig_anch[] = { 1.19, 1.99, 2.79, 4.60, 4.53, 8.92, 8.06, 5.29, 10.32, 10.66 };

    printf("\n");
    float avg_iou = 0;
    for (i = 0; i < number_of_boxes; ++i) {
        float box_w = rel_width_height_array[i * 2]; //points->data.fl[i * 2];
        float box_h = rel_width_height_array[i * 2 + 1]; //points->data.fl[i * 2 + 1];
                                                         //int cluster_idx = labels->data.i[i];
        int cluster_idx = 0;
        float min_dist = FLT_MAX;
        float best_iou = 0;
        for (j = 0; j < num_of_clusters; ++j) {
            float anchor_w = anchors_data.centers.vals[j][0];   // centers->data.fl[j * 2];
            float anchor_h = anchors_data.centers.vals[j][1];   // centers->data.fl[j * 2 + 1];
            float min_w = (box_w < anchor_w) ? box_w : anchor_w;
            float min_h = (box_h < anchor_h) ? box_h : anchor_h;
            float box_intersect = min_w*min_h;
            float box_union = box_w*box_h + anchor_w*anchor_h - box_intersect;
            float iou = box_intersect / box_union;
            float distance = 1 - iou;
            if (distance < min_dist) {
              min_dist = distance;
              cluster_idx = j;
              best_iou = iou;
            }
        }

        float anchor_w = anchors_data.centers.vals[cluster_idx][0]; //centers->data.fl[cluster_idx * 2];
        float anchor_h = anchors_data.centers.vals[cluster_idx][1]; //centers->data.fl[cluster_idx * 2 + 1];
        if (best_iou > 1 || best_iou < 0) { // || box_w > width || box_h > height) {
            printf(" Wrong label: i = %d, box_w = %f, box_h = %f, anchor_w = %f, anchor_h = %f, iou = %f \n",
                i, box_w, box_h, anchor_w, anchor_h, best_iou);
        }
        else avg_iou += best_iou;
    }
    avg_iou = 100 * avg_iou / number_of_boxes;
    printf("\n avg IoU = %2.2f %% \n", avg_iou);

    char buff[1024];
    FILE* fw = fopen("anchors.txt", "wb");
    if (fw) {
        printf("\nSaving anchors to the file: anchors.txt \n");
        printf("anchors = ");
        for (i = 0; i < num_of_clusters; ++i) {
            float anchor_w = anchors_data.centers.vals[i][0]; //centers->data.fl[i * 2];
            float anchor_h = anchors_data.centers.vals[i][1]; //centers->data.fl[i * 2 + 1];
            if (width > 32) sprintf(buff, "%3.0f,%3.0f", anchor_w, anchor_h);
            else sprintf(buff, "%2.4f,%2.4f", anchor_w, anchor_h);
            printf("%s", buff);
            fwrite(buff, sizeof(char), strlen(buff), fw);
            if (i + 1 < num_of_clusters) {
                fwrite(", ", sizeof(char), 2, fw);
                printf(", ");
            }
        }
        printf("\n");
        fclose(fw);
    }
    else {
        printf(" Error: file anchors.txt can't be open \n");
    }

    if (show) {
#ifdef OPENCV
        show_acnhors(number_of_boxes, num_of_clusters, rel_width_height_array, anchors_data, width, height);
#endif // OPENCV
    }
    free(rel_width_height_array);

    getchar();
}


void test_detector(char *datacfg, char *cfgfile, char *weightfile, char *filename, float thresh,
    float hier_thresh, int dont_show, int ext_output, int save_labels, char *outfile, int letter_box, int benchmark_layers)
{
    list *options = read_data_cfg(datacfg);
    char *name_list = option_find_str(options, "names", "data/names.list");
    int names_size = 0;
    char **names = get_labels_custom(name_list, &names_size); //get_labels(name_list);

    image **alphabet = load_alphabet();
    network net = parse_network_cfg_custom(cfgfile, 1, 1); // set batch=1
    if (weightfile) {
        load_weights(&net, weightfile);
    }
    net.benchmark_layers = benchmark_layers;
    fuse_conv_batchnorm(net);
    calculate_binary_weights(net);
    if (net.layers[net.n - 1].classes != names_size) {
        printf(" Error: in the file %s number of names %d that isn't equal to classes=%d in the file %s \n",
            name_list, names_size, net.layers[net.n - 1].classes, cfgfile);
        if (net.layers[net.n - 1].classes > names_size) getchar();
    }
    srand(2222222);
    char buff[256];
    char *input = buff;
    char *json_buf = NULL;
    int json_image_id = 0;
    FILE* json_file = NULL;
    if (outfile) {
        json_file = fopen(outfile, "wb");
        if(!json_file) {
          error("fopen failed");
        }
        char *tmp = "[\n";
        fwrite(tmp, sizeof(char), strlen(tmp), json_file);
    }
    int j;
    float nms = .45;    // 0.4F
    while (1) {
        if (filename) {
            strncpy(input, filename, 256);
            if (strlen(input) > 0)
                if (input[strlen(input) - 1] == 0x0d) input[strlen(input) - 1] = 0;
        }
        else {
            printf("Enter Image Path: ");
            fflush(stdout);
            input = fgets(input, 256, stdin);
            if (!input) break;
            strtok(input, "\n");
        }
        //image im;
        //image sized = load_image_resize(input, net.w, net.h, net.c, &im);
        image im = load_image(input, 0, 0, net.c);
        image sized;
        if(letter_box) sized = letterbox_image(im, net.w, net.h);
        else sized = resize_image(im, net.w, net.h);
        layer l = net.layers[net.n - 1];

        //box *boxes = calloc(l.w*l.h*l.n, sizeof(box));
        //float **probs = calloc(l.w*l.h*l.n, sizeof(float*));
        //for(j = 0; j < l.w*l.h*l.n; ++j) probs[j] = (float*)xcalloc(l.classes, sizeof(float));

        float *X = sized.data;

        //time= what_time_is_it_now();
        double time = get_time_point();
        network_predict(net, X);
        //network_predict_image(&net, im); letterbox = 1;
        printf("%s: Predicted in %lf milli-seconds.\n", input, ((double)get_time_point() - time) / 1000);
        //printf("%s: Predicted in %f seconds.\n", input, (what_time_is_it_now()-time));

        int nboxes = 0;
        detection *dets = get_network_boxes(&net, im.w, im.h, thresh, hier_thresh, 0, 1, &nboxes, letter_box);
<<<<<<< HEAD
        if (nms > 0) do_nms_sort(dets, nboxes, l.classes, nms);
=======
        if (nms) {
            if (l.nms_kind == DEFAULT_NMS) do_nms_sort(dets, nboxes, l.classes, nms);
            else diounms_sort(dets, nboxes, l.classes, nms, l.nms_kind, l.beta_nms);
        }
>>>>>>> e6250662
        draw_detections_v3(im, dets, nboxes, thresh, names, alphabet, l.classes, ext_output);
        save_image(im, "predictions");
        if (!dont_show) {
            show_image(im, "predictions");
        }

        if (json_file) {
            if (json_buf) {
                char *tmp = ", \n";
                fwrite(tmp, sizeof(char), strlen(tmp), json_file);
            }
            ++json_image_id;
            json_buf = detection_to_json(dets, nboxes, l.classes, names, json_image_id, input);

            fwrite(json_buf, sizeof(char), strlen(json_buf), json_file);
            free(json_buf);
        }

        // pseudo labeling concept - fast.ai
        if (save_labels)
        {
            char labelpath[4096];
            replace_image_to_label(input, labelpath);

            FILE* fw = fopen(labelpath, "wb");
            int i;
            for (i = 0; i < nboxes; ++i) {
                char buff[1024];
                int class_id = -1;
                float prob = 0;
                for (j = 0; j < l.classes; ++j) {
                    if (dets[i].prob[j] > thresh && dets[i].prob[j] > prob) {
                        prob = dets[i].prob[j];
                        class_id = j;
                    }
                }
                if (class_id >= 0) {
                    sprintf(buff, "%d %2.4f %2.4f %2.4f %2.4f\n", class_id, dets[i].bbox.x, dets[i].bbox.y, dets[i].bbox.w, dets[i].bbox.h);
                    fwrite(buff, sizeof(char), strlen(buff), fw);
                }
            }
            fclose(fw);
        }

        free_detections(dets, nboxes);
        free_image(im);
        free_image(sized);

        if (!dont_show) {
            wait_until_press_key_cv();
            destroy_all_windows_cv();
        }

        if (filename) break;
    }

    if (json_file) {
        char *tmp = "\n]";
        fwrite(tmp, sizeof(char), strlen(tmp), json_file);
        fclose(json_file);
    }

    // free memory
    free_ptrs((void**)names, net.layers[net.n - 1].classes);
    free_list_contents_kvp(options);
    free_list(options);

    int i;
    const int nsize = 8;
    for (j = 0; j < nsize; ++j) {
        for (i = 32; i < 127; ++i) {
            free_image(alphabet[j][i]);
        }
        free(alphabet[j]);
    }
    free(alphabet);

    free_network(net);
}

void run_detector(int argc, char **argv)
{
    int dont_show = find_arg(argc, argv, "-dont_show");
    int benchmark = find_arg(argc, argv, "-benchmark");
    int benchmark_layers = find_arg(argc, argv, "-benchmark_layers");
    if (benchmark_layers) benchmark = 1;
    if (benchmark) dont_show = 1;
    int show = find_arg(argc, argv, "-show");
    int letter_box = find_arg(argc, argv, "-letter_box");
    int calc_map = find_arg(argc, argv, "-map");
    int map_points = find_int_arg(argc, argv, "-points", 0);
    check_mistakes = find_arg(argc, argv, "-check_mistakes");
    int show_imgs = find_arg(argc, argv, "-show_imgs");
    int mjpeg_port = find_int_arg(argc, argv, "-mjpeg_port", -1);
    int json_port = find_int_arg(argc, argv, "-json_port", -1);
    char *http_post_host = find_char_arg(argc, argv, "-http_post_host", 0);
    int time_limit_sec = find_int_arg(argc, argv, "-time_limit_sec", 0);
    char *out_filename = find_char_arg(argc, argv, "-out_filename", 0);
    char *outfile = find_char_arg(argc, argv, "-out", 0);
    char *prefix = find_char_arg(argc, argv, "-prefix", 0);
    float thresh = find_float_arg(argc, argv, "-thresh", .25);    // 0.24
    float iou_thresh = find_float_arg(argc, argv, "-iou_thresh", .5);    // 0.5 for mAP
    float hier_thresh = find_float_arg(argc, argv, "-hier", .5);
    int cam_index = find_int_arg(argc, argv, "-c", 0);
    int frame_skip = find_int_arg(argc, argv, "-s", 0);
    int num_of_clusters = find_int_arg(argc, argv, "-num_of_clusters", 5);
    int width = find_int_arg(argc, argv, "-width", -1);
    int height = find_int_arg(argc, argv, "-height", -1);
    // extended output in test mode (output of rect bound coords)
    // and for recall mode (extended output table-like format with results for best_class fit)
    int ext_output = find_arg(argc, argv, "-ext_output");
    int save_labels = find_arg(argc, argv, "-save_labels");
    if (argc < 4) {
        fprintf(stderr, "usage: %s %s [train/test/valid/demo/map] [data] [cfg] [weights (optional)]\n", argv[0], argv[1]);
        return;
    }
    char *gpu_list = find_char_arg(argc, argv, "-gpus", 0);
    int *gpus = 0;
    int gpu = 0;
    int ngpus = 0;
    if (gpu_list) {
        printf("%s\n", gpu_list);
        size_t len = strlen(gpu_list);
        ngpus = 1;
        size_t i;
        for (i = 0; i < len; ++i) {
            if (gpu_list[i] == ',') ++ngpus;
        }
        gpus = (int*)xcalloc(ngpus, sizeof(int));
        for (i = 0; i < ngpus; ++i) {
            gpus[i] = atoi(gpu_list);
            gpu_list = strchr(gpu_list, ',') + 1;
        }
    }
    else {
        gpu = gpu_index;
        gpus = &gpu;
        ngpus = 1;
    }

    int clear = find_arg(argc, argv, "-clear");

    char *datacfg = argv[3];
    char *cfg = argv[4];
    char *weights = (argc > 5) ? argv[5] : 0;
    if (weights)
        if (strlen(weights) > 0)
            if (weights[strlen(weights) - 1] == 0x0d) weights[strlen(weights) - 1] = 0;
    char *filename = (argc > 6) ? argv[6] : 0;
    if (0 == strcmp(argv[2], "test")) test_detector(datacfg, cfg, weights, filename, thresh, hier_thresh, dont_show, ext_output, save_labels, outfile, letter_box, benchmark_layers);
    else if (0 == strcmp(argv[2], "train")) train_detector(datacfg, cfg, weights, gpus, ngpus, clear, dont_show, calc_map, mjpeg_port, show_imgs, benchmark_layers);
    else if (0 == strcmp(argv[2], "valid")) validate_detector(datacfg, cfg, weights, outfile);
    else if (0 == strcmp(argv[2], "recall")) validate_detector_recall(datacfg, cfg, weights);
    else if (0 == strcmp(argv[2], "map")) validate_detector_map(datacfg, cfg, weights, thresh, iou_thresh, map_points, letter_box, NULL);
    else if (0 == strcmp(argv[2], "calc_anchors")) calc_anchors(datacfg, num_of_clusters, width, height, show);
    else if (0 == strcmp(argv[2], "demo")) {
        list *options = read_data_cfg(datacfg);
        int classes = option_find_int(options, "classes", 20);
        char *name_list = option_find_str(options, "names", "data/names.list");
        char **names = get_labels(name_list);
        if (filename)
            if (strlen(filename) > 0)
                if (filename[strlen(filename) - 1] == 0x0d) filename[strlen(filename) - 1] = 0;
        demo(cfg, weights, thresh, hier_thresh, cam_index, filename, names, classes, frame_skip, prefix, out_filename,
            mjpeg_port, json_port, dont_show, ext_output, letter_box, time_limit_sec, http_post_host, benchmark, benchmark_layers);

        free_list_contents_kvp(options);
        free_list(options);
    }
    else printf(" There isn't such command: %s", argv[2]);

    if (gpus && gpu_list && ngpus > 1) free(gpus);
}<|MERGE_RESOLUTION|>--- conflicted
+++ resolved
@@ -597,11 +597,7 @@
     }
     else {
         if (!outfile) outfile = "comp4_det_test_";
-<<<<<<< HEAD
-        fps = (FILE**)xcalloc(classes, sizeof(FILE*));
-=======
-        fps = (FILE**) calloc(classes, sizeof(FILE *));
->>>>>>> e6250662
+        fps = (FILE**) xcalloc(classes, sizeof(FILE *));
         for (j = 0; j < classes; ++j) {
             snprintf(buff, 1024, "%s/%s%s.txt", prefix, outfile, names[j]);
             fps[j] = fopen(buff, "w");
@@ -661,15 +657,11 @@
             int nboxes = 0;
             int letterbox = (args.type == LETTERBOX_DATA);
             detection *dets = get_network_boxes(&net, w, h, thresh, .5, map, 0, &nboxes, letterbox);
-<<<<<<< HEAD
-            if (nms > 0) do_nms_sort(dets, nboxes, classes, nms);
-=======
             if (nms) {
                 if (l.nms_kind == DEFAULT_NMS) do_nms_sort(dets, nboxes, l.classes, nms);
                 else diounms_sort(dets, nboxes, l.classes, nms, l.nms_kind, l.beta_nms);
             }
 
->>>>>>> e6250662
             if (coco) {
                 print_cocos(fp, path, dets, nboxes, classes, w, h);
             }
@@ -699,17 +691,7 @@
     for (j = 0; j < classes; ++j) {
         if (fps) fclose(fps[j]);
     }
-<<<<<<< HEAD
-    if(fps) {
-      free(fps);
-    }
-    for (t = 0; t < nthreads; ++t) {
-        pthread_join(thr[t], 0);
-    }
-    free(thr);
-=======
     if (fps) free(fps);
->>>>>>> e6250662
     if (coco) {
 #ifdef WIN32
         fseek(fp, -3, SEEK_CUR);
@@ -728,9 +710,6 @@
         fprintf(fp, "\n]\n");
         fclose(fp);
     }
-<<<<<<< HEAD
-    fprintf(stderr, "Total Detection Time: %ld Seconds\n", time(0) - start);
-=======
 
     if (fp) fclose(fp);
 
@@ -741,7 +720,6 @@
     if (buf_resized) free(buf_resized);
 
     fprintf(stderr, "Total Detection Time: %f Seconds\n", (double)time(0) - start);
->>>>>>> e6250662
 }
 
 void validate_detector_recall(char *datacfg, char *cfgfile, char *weightfile)
@@ -1542,14 +1520,10 @@
 
         int nboxes = 0;
         detection *dets = get_network_boxes(&net, im.w, im.h, thresh, hier_thresh, 0, 1, &nboxes, letter_box);
-<<<<<<< HEAD
-        if (nms > 0) do_nms_sort(dets, nboxes, l.classes, nms);
-=======
         if (nms) {
             if (l.nms_kind == DEFAULT_NMS) do_nms_sort(dets, nboxes, l.classes, nms);
             else diounms_sort(dets, nboxes, l.classes, nms, l.nms_kind, l.beta_nms);
         }
->>>>>>> e6250662
         draw_detections_v3(im, dets, nboxes, thresh, names, alphabet, l.classes, ext_output);
         save_image(im, "predictions");
         if (!dont_show) {
